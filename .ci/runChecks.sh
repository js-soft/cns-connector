set -e
set -x

npm ci
npm run build:ci --workspaces --if-present

# linting
npm run lint:tsc
npm run lint:eslint
npm run lint:prettier

# auditing
npx license-check --ignoreRegex @nmshd/connector
<<<<<<< HEAD
npx better-npm-audit audit --exclude 1075701
=======
npx better-lerna-audit --exclude 1070480,1081004,1080964
>>>>>>> 0bbbb367
<|MERGE_RESOLUTION|>--- conflicted
+++ resolved
@@ -11,8 +11,4 @@
 
 # auditing
 npx license-check --ignoreRegex @nmshd/connector
-<<<<<<< HEAD
-npx better-npm-audit audit --exclude 1075701
-=======
-npx better-lerna-audit --exclude 1070480,1081004,1080964
->>>>>>> 0bbbb367
+npx better-npm-audit audit --exclude 1075701