--- conflicted
+++ resolved
@@ -1,8 +1,4 @@
-<<<<<<< HEAD
-FROM node:16.15.1 as builder
-=======
 FROM node:16.16.0 as builder
->>>>>>> 0bbbb367
 ARG COMMIT_HASH
 ARG BUILD_NUMBER
 ARG PACKAGE_VERSION
@@ -17,11 +13,7 @@
 RUN npm run build
 RUN .ci/writeBuildInformation.sh
 
-<<<<<<< HEAD
-FROM node:16.15.1-alpine
-=======
 FROM node:16.16.0-alpine
->>>>>>> 0bbbb367
 ENV NODE_CONFIG_ENV=prod
 RUN apk add --no-cache tini
 WORKDIR /usr/app
