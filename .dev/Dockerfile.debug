--- conflicted
+++ resolved
@@ -1,8 +1,4 @@
-<<<<<<< HEAD
-FROM node:16.15.1
-=======
 FROM node:16.16.0
->>>>>>> 0bbbb367
 WORKDIR /usr/app
 RUN npm install nodemon -g
 
