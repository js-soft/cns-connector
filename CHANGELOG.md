--- conflicted
+++ resolved
@@ -1,6 +1,5 @@
 # Changelog
 
-<<<<<<< HEAD
 ## 3.0.0-alpha.11
 
 -   the Connector now validates the Accept header correctly on every route
@@ -48,11 +47,10 @@
 
 -   `/api/v1/Requests/Incoming(/...)` and `/api/v1/Requests/Outgoing(/...)` routes.
 -   upgrade the runtime to version 2.0.0-alpha.4
-=======
-## 2.3.6
+
+## 2.3.5
 
 -   upgrade nodejs to 16.16.0
->>>>>>> 0bbbb367
 
 ## 2.3.4
 
